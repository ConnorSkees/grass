[package]
name = "grass"
version = "0.8.2"
description = "SASS compiler"
readme = "README.md"
license = "MIT"
categories = ["command-line-utilities", "web-programming"]
keywords = ["scss", "sass", "css", "web"]
repository = "https://github.com/connorskees/grass"
authors = ["ConnorSkees <39542938+ConnorSkees@users.noreply.github.com>"]
edition = "2018"
exclude = ["*.scss", "sass-spec", "tests", "Cargo.lock"]
default-run = "grass"

[[bin]]
name = "grass"
path = "src/main.rs"
required-features = ["commandline"]

[lib]
name = "grass"
path = "src/lib.rs"
crate-type = ["cdylib", "rlib"]
bench = false

[[bench]]
name = "variables"
harness = false

[[bench]]
name = "colors"
harness = false

[[bench]]
name = "numbers"
harness = false

[[bench]]
name = "control_flow"
harness = false

[[bench]]
name = "styles"
harness = false


[dependencies]
clap = { version = "2.33.0", optional = true }
num-rational = "0.2.3"
num-bigint = "0.2.6"
num-traits = "0.2.11"
once_cell = "1.3.1"
rand = { version = "0.7.3", optional = true }
codemap = "0.1.3"
peekmore = "0.4.0"
wasm-bindgen = { version = "0.2.60", optional = true }
<<<<<<< HEAD
beef = "0.4.4"
=======
# criterion is not a dev-dependency because it makes tests take too
# long to compile, and you cannot make dev-dependencies optional
criterion = { version = "0.3.2", optional = true }
>>>>>>> 55c91d5e

[features]
default = ["commandline", "random"]
# Option (enabled by default): build a binary using clap
commandline = ["clap"]
# Option: enable nightly-only features (for right now, only the `track_caller` attribute) 
nightly = []
# Option (enabled by default): enable the builtin functions `random([$limit])` and `unique-id()`
random = ["rand"]
# Option: compile to web assembly
wasm = ["wasm-bindgen"]
# Option: enable features that assist in profiling (e.g. inline(never))
profiling = []
# Option: enable criterion for benchmarking
bench = ["criterion"]

[dev-dependencies]
tempfile = "3"
paste = "0.1"

[profile.release]
debug = true
panic = "abort"<|MERGE_RESOLUTION|>--- conflicted
+++ resolved
@@ -54,13 +54,10 @@
 codemap = "0.1.3"
 peekmore = "0.4.0"
 wasm-bindgen = { version = "0.2.60", optional = true }
-<<<<<<< HEAD
 beef = "0.4.4"
-=======
 # criterion is not a dev-dependency because it makes tests take too
 # long to compile, and you cannot make dev-dependencies optional
 criterion = { version = "0.3.2", optional = true }
->>>>>>> 55c91d5e
 
 [features]
 default = ["commandline", "random"]
